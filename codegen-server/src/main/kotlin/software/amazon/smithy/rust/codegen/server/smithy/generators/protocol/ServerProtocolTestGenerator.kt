/*
 * Copyright Amazon.com, Inc. or its affiliates. All Rights Reserved.
 * SPDX-License-Identifier: Apache-2.0.
 */

package software.amazon.smithy.rust.codegen.server.smithy.generators.protocol

import software.amazon.smithy.codegen.core.CodegenException
import software.amazon.smithy.model.knowledge.OperationIndex
import software.amazon.smithy.model.node.Node
import software.amazon.smithy.model.shapes.OperationShape
import software.amazon.smithy.model.shapes.StructureShape
import software.amazon.smithy.model.traits.ErrorTrait
import software.amazon.smithy.protocoltests.traits.AppliesTo
import software.amazon.smithy.protocoltests.traits.HttpMessageTestCase
import software.amazon.smithy.protocoltests.traits.HttpRequestTestCase
import software.amazon.smithy.protocoltests.traits.HttpRequestTestsTrait
import software.amazon.smithy.protocoltests.traits.HttpResponseTestCase
import software.amazon.smithy.protocoltests.traits.HttpResponseTestsTrait
import software.amazon.smithy.rust.codegen.rustlang.Attribute
import software.amazon.smithy.rust.codegen.rustlang.CargoDependency
import software.amazon.smithy.rust.codegen.rustlang.RustMetadata
import software.amazon.smithy.rust.codegen.rustlang.RustWriter
import software.amazon.smithy.rust.codegen.rustlang.asType
import software.amazon.smithy.rust.codegen.rustlang.escape
import software.amazon.smithy.rust.codegen.rustlang.rust
import software.amazon.smithy.rust.codegen.rustlang.rustBlock
import software.amazon.smithy.rust.codegen.rustlang.rustTemplate
import software.amazon.smithy.rust.codegen.rustlang.withBlock
import software.amazon.smithy.rust.codegen.server.smithy.ServerCargoDependency
import software.amazon.smithy.rust.codegen.server.smithy.protocols.ServerHttpProtocolGenerator
import software.amazon.smithy.rust.codegen.smithy.CodegenContext
import software.amazon.smithy.rust.codegen.smithy.RuntimeType
import software.amazon.smithy.rust.codegen.smithy.generators.Instantiator
import software.amazon.smithy.rust.codegen.smithy.generators.protocol.ProtocolSupport
import software.amazon.smithy.rust.codegen.testutil.TokioTest
import software.amazon.smithy.rust.codegen.util.dq
import software.amazon.smithy.rust.codegen.util.getTrait
import software.amazon.smithy.rust.codegen.util.hasStreamingMember
import software.amazon.smithy.rust.codegen.util.hasTrait
import software.amazon.smithy.rust.codegen.util.inputShape
import software.amazon.smithy.rust.codegen.util.isStreaming
import software.amazon.smithy.rust.codegen.util.orNull
import software.amazon.smithy.rust.codegen.util.outputShape
import software.amazon.smithy.rust.codegen.util.toSnakeCase
import java.util.logging.Logger

/**
 * Generate protocol tests for an operation
 */
class ServerProtocolTestGenerator(
    private val codegenContext: CodegenContext,
    private val protocolSupport: ProtocolSupport,
    private val operationShape: OperationShape,
    private val writer: RustWriter
) {
    private val logger = Logger.getLogger(javaClass.name)

    private val model = codegenContext.model
    private val inputShape = operationShape.inputShape(codegenContext.model)
    private val outputShape = operationShape.outputShape(codegenContext.model)
    private val symbolProvider = codegenContext.symbolProvider
    private val operationSymbol = symbolProvider.toSymbol(operationShape)
    private val operationIndex = OperationIndex.of(codegenContext.model)
    private val operationImplementationName = "${operationSymbol.name}${ServerHttpProtocolGenerator.OPERATION_OUTPUT_WRAPPER_SUFFIX}"
    private val operationErrorName = "crate::error::${operationSymbol.name}Error"

    private val instantiator = with(codegenContext) {
        Instantiator(symbolProvider, model, runtimeConfig)
    }

    private val codegenScope = arrayOf(
        "Bytes" to RuntimeType.Bytes,
        "SmithyHttp" to CargoDependency.SmithyHttp(codegenContext.runtimeConfig).asType(),
        "Http" to CargoDependency.Http.asType(),
        "Hyper" to CargoDependency.Hyper.asType(),
        "AxumCore" to ServerCargoDependency.AxumCore.asType(),
        "SmithyHttpServer" to CargoDependency.SmithyHttpServer(codegenContext.runtimeConfig).asType(),
        "AssertEq" to CargoDependency.PrettyAssertions.asType().member("assert_eq!")
    )

    sealed class TestCase {
        abstract val testCase: HttpMessageTestCase

        data class RequestTest(override val testCase: HttpRequestTestCase, val targetShape: StructureShape) :
            TestCase()
        data class ResponseTest(override val testCase: HttpResponseTestCase, val targetShape: StructureShape) :
            TestCase()
    }

    fun render() {
        val requestTests = operationShape.getTrait<HttpRequestTestsTrait>()
            ?.getTestCasesFor(AppliesTo.SERVER).orEmpty().map { TestCase.RequestTest(it, inputShape) }
        val responseTests = operationShape.getTrait<HttpResponseTestsTrait>()
            ?.getTestCasesFor(AppliesTo.SERVER).orEmpty().map { TestCase.ResponseTest(it, outputShape) }
        val errorTests = operationIndex.getErrors(operationShape).flatMap { error ->
            val testCases = error.getTrait<HttpResponseTestsTrait>()
                ?.getTestCasesFor(AppliesTo.SERVER).orEmpty()
            testCases.map { TestCase.ResponseTest(it, error) }
        }
        val allTests: List<TestCase> = (requestTests + responseTests + errorTests).filterMatching().fixBroken()

        if (allTests.isNotEmpty()) {
            val operationName = operationSymbol.name
            val testModuleName = "server_${operationName.toSnakeCase()}_test"
            val moduleMeta = RustMetadata(
                public = false,
                additionalAttributes = listOf(
                    Attribute.Cfg("test"),
                    Attribute.Custom("allow(unreachable_code, unused_variables)")
                )
            )
            writer.withModule(testModuleName, moduleMeta) {
                renderAllTestCases(allTests)
            }
        }
    }

    private fun RustWriter.renderAllTestCases(allTests: List<TestCase>) {
        allTests.forEach {
            renderTestCaseBlock(it.testCase, this) {
                when (it) {
                    is TestCase.RequestTest -> this.renderHttpRequestTestCase(it.testCase)
                    is TestCase.ResponseTest -> this.renderHttpResponseTestCase(it.testCase, it.targetShape)
                }
            }
        }
    }

    /**
     * Filter out test cases that are disabled or don't match the service protocol
     */
    private fun List<TestCase>.filterMatching(): List<TestCase> {
        return if (RunOnly.isNullOrEmpty()) {
            this.filter { testCase ->
                testCase.testCase.protocol == codegenContext.protocol &&
                    !DisableTests.contains(testCase.testCase.id)
            }
        } else {
            this.filter { RunOnly.contains(it.testCase.id) }
        }
    }

    // This function applies a "fix function" to each broken test before we synthesize it.
    // Broken tests are those whose definitions in the `awslabs/smithy` repository are wrong, usually because they have
    // not been written with a server-side perspective in mind.
    private fun List<TestCase>.fixBroken(): List<TestCase> = this.map {
        when (it) {
            is TestCase.RequestTest -> {
                val howToFixIt = BrokenRequestTests[Pair(codegenContext.serviceShape.id.toString(), it.testCase.id)]
                if (howToFixIt == null) {
                    it
                } else {
                    val fixed = howToFixIt(it.testCase)
                    TestCase.RequestTest(fixed, it.targetShape)
                }
            }
            is TestCase.ResponseTest -> {
                val howToFixIt = BrokenResponseTests[Pair(codegenContext.serviceShape.id.toString(), it.testCase.id)]
                if (howToFixIt == null) {
                    it
                } else {
                    val fixed = howToFixIt(it.testCase)
                    TestCase.ResponseTest(fixed, it.targetShape)
                }
            }
        }
    }

    private fun renderTestCaseBlock(
        testCase: HttpMessageTestCase,
        testModuleWriter: RustWriter,
        block: RustWriter.() -> Unit
    ) {
        testModuleWriter.setNewlinePrefix("/// ")
        testCase.documentation.map {
            testModuleWriter.writeWithNoFormatting(it)
        }

        testModuleWriter.write("Test ID: ${testCase.id}")
        testModuleWriter.setNewlinePrefix("")
        TokioTest.render(testModuleWriter)

        val action = when (testCase) {
            is HttpResponseTestCase -> Action.Response
            is HttpRequestTestCase -> Action.Request
            else -> throw CodegenException("unknown test case type")
        }
        if (expectFail(testCase)) {
            testModuleWriter.writeWithNoFormatting("#[should_panic]")
        }
        val fnName = when (action) {
            is Action.Response -> "_response"
            is Action.Request -> "_request"
        }
        testModuleWriter.rustBlock("async fn ${testCase.id.toSnakeCase()}$fnName()") {
            block(this)
        }
    }

    /**
     * Renders an HTTP request test case.
     * We are given an HTTP request in the test case, and we assert that when we deserialize said HTTP request into
     * an operation's input shape, the resulting shape is of the form we expect, as defined in the test case.
     */
    private fun RustWriter.renderHttpRequestTestCase(
        httpRequestTestCase: HttpRequestTestCase,
    ) {
        if (!protocolSupport.requestDeserialization) {
            rust("/* test case disabled for this protocol (not yet supported) */")
            return
        }

        rustTemplate(
            """
            ##[allow(unused_mut)] let mut http_request = http::Request::builder()
                .uri("${httpRequestTestCase.uri}")
            """,
            *codegenScope
        )
        for (header in httpRequestTestCase.headers) {
            rust(".header(${header.key.dq()}, ${header.value.dq()})")
        }
        rustTemplate(
            """
            .body(#{SmithyHttpServer}::Body::from(#{Bytes}::from_static(b${httpRequestTestCase.body.orNull()?.dq()})))
            .unwrap();
            """,
            *codegenScope
        )
        if (httpRequestTestCase.queryParams.isNotEmpty()) {
            val queryParams = httpRequestTestCase.queryParams.joinToString(separator = "&")
            rust("""*http_request.uri_mut() = "${httpRequestTestCase.uri}?$queryParams".parse().unwrap();""")
        }
        httpRequestTestCase.host.orNull()?.also {
            rust("""todo!("endpoint trait not supported yet");""")
        }
        if (protocolSupport.requestBodyDeserialization) {
            checkParams(httpRequestTestCase, this)
        }

        // Explicitly warn if the test case defined parameters that we aren't doing anything with
        with(httpRequestTestCase) {
            if (authScheme.isPresent) {
                logger.warning("Test case provided authScheme but this was ignored")
            }
            if (!httpRequestTestCase.vendorParams.isEmpty) {
                logger.warning("Test case provided vendorParams but these were ignored")
            }
        }
    }

    private fun HttpMessageTestCase.action(): Action = when (this) {
        is HttpRequestTestCase -> Action.Request
        is HttpResponseTestCase -> Action.Response
        else -> throw CodegenException("Unknown test case type")
    }

    private fun expectFail(testCase: HttpMessageTestCase): Boolean = ExpectFail.find {
        it.id == testCase.id && it.action == testCase.action() && it.service == codegenContext.serviceShape.id.toString()
    } != null

    /**
     * Renders an HTTP response test case.
     * We are given an operation output shape or an error shape in the `params` field, and we assert that when we
     * serialize said shape, the resulting HTTP response is of the form we expect, as defined in the test case.
     * [shape] is either an operation output shape or an error shape.
     */
    private fun RustWriter.renderHttpResponseTestCase(
        testCase: HttpResponseTestCase,
        shape: StructureShape
    ) {
        if (!protocolSupport.responseSerialization || (
            !protocolSupport.errorSerialization && shape.hasTrait<ErrorTrait>()
            )
        ) {
            rust("/* test case disabled for this protocol (not yet supported) */")
            return
        }
        writeInline("let output =")
        instantiator.render(this, shape, testCase.params)
        write(";")
        val operationImpl = if (operationShape.errors.isNotEmpty()) {
            if (shape.hasTrait<ErrorTrait>()) {
                val variant = symbolProvider.toSymbol(shape).name
                "$operationImplementationName::Error($operationErrorName::$variant(output))"
            } else {
                "$operationImplementationName::Output(output)"
            }
        } else {
            "$operationImplementationName(output)"
        }
        rustTemplate(
            """
            let output = super::$operationImpl;
            use #{AxumCore}::response::IntoResponse;
            let http_response = output.into_response();
            """,
            *codegenScope,
        )
        rustTemplate(
            """
            #{AssertEq}(
                http::StatusCode::from_u16(${testCase.code}).expect("invalid expected HTTP status code"),
                http_response.status()
            );
            """,
            *codegenScope
        )
        checkHeaders(this, "&http_response.headers()", testCase.headers)
        checkForbidHeaders(this, "&http_response.headers()", testCase.forbidHeaders)
        checkRequiredHeaders(this, "&http_response.headers()", testCase.requireHeaders)
        checkHttpResponseExtensions(this)
        // "If no request body is defined, then no assertions are made about the body of the message."
        if (testCase.body.isPresent) {
            checkBody(this, testCase.body.get(), testCase.bodyMediaType.orNull())
        }
    }

    private fun checkParams(httpRequestTestCase: HttpRequestTestCase, rustWriter: RustWriter) {
        rustWriter.writeInline("let expected = ")
        instantiator.render(rustWriter, inputShape, httpRequestTestCase.params)
        rustWriter.write(";")

        val operationName = "${operationSymbol.name}${ServerHttpProtocolGenerator.OPERATION_INPUT_WRAPPER_SUFFIX}"
        rustWriter.rustTemplate(
            """
            use #{AxumCore}::extract::FromRequest;
            let mut http_request = #{AxumCore}::extract::RequestParts::new(http_request);
            let parsed = super::$operationName::from_request(&mut http_request).await.expect("failed to parse request").0;
            """,
            *codegenScope,
        )

        if (inputShape.hasStreamingMember(model)) {
            // A streaming shape does not implement `PartialEq`, so we have to iterate over the input shape's members
            // and handle the equality assertion separately.
            for (member in inputShape.members()) {
                val memberName = codegenContext.symbolProvider.toMemberName(member)
                if (member.isStreaming(codegenContext.model)) {
                    rustWriter.rustTemplate(
                        """
                        #{AssertEq}(
                            parsed.$memberName.collect().await.unwrap().into_bytes(),
                            expected.$memberName.collect().await.unwrap().into_bytes()
                        );
                        """,
                        *codegenScope
                    )
                } else {
                    rustWriter.rustTemplate(
                        """
                        #{AssertEq}(parsed.$memberName, expected.$memberName, "Unexpected value for `$memberName`");
                        """,
                        *codegenScope
                    )
                }
            }
        } else {
            rustWriter.rustTemplate("#{AssertEq}(parsed, expected);", *codegenScope)
        }
    }

    private fun checkBody(rustWriter: RustWriter, body: String, mediaType: String?) {
        rustWriter.rustTemplate(
            """
            let body = #{Hyper}::body::to_bytes(http_response.into_body()).await.expect("unable to extract body to bytes");
            """,
            *codegenScope
        )
        if (body == "") {
            rustWriter.rustTemplate(
                """
                // No body
                #{AssertEq}(std::str::from_utf8(&body).unwrap(), "");
                """,
                *codegenScope
            )
        } else {
            assertOk(rustWriter) {
                rustWriter.write(
                    "#T(&body, ${
                    rustWriter.escape(body).dq()
                    }, #T::from(${(mediaType ?: "unknown").dq()}))",
                    RuntimeType.ProtocolTestHelper(codegenContext.runtimeConfig, "validate_body"),
                    RuntimeType.ProtocolTestHelper(codegenContext.runtimeConfig, "MediaType")
                )
            }
        }
    }

    private fun checkHttpResponseExtensions(rustWriter: RustWriter) {
        rustWriter.rustTemplate(
            """
            let response_extensions = http_response.extensions()
                .get::<#{SmithyHttpServer}::ResponseExtensions>()
                .expect("extension `ResponseExtensions` not found");
            """.trimIndent(),
            *codegenScope
        )
        rustWriter.writeWithNoFormatting(
            """
            assert_eq!(response_extensions.operation(), format!("{}#{}", "${operationShape.id.namespace}", "${operationSymbol.name}"));
            """.trimIndent()
        )
    }

    private fun checkRequiredHeaders(rustWriter: RustWriter, actualExpression: String, requireHeaders: List<String>) {
        basicCheck(
            requireHeaders,
            rustWriter,
            "required_headers",
            actualExpression,
            "require_headers"
        )
    }

    private fun checkForbidHeaders(rustWriter: RustWriter, actualExpression: String, forbidHeaders: List<String>) {
        basicCheck(
            forbidHeaders,
            rustWriter,
            "forbidden_headers",
            actualExpression,
            "forbid_headers"
        )
    }

    private fun checkHeaders(rustWriter: RustWriter, actualExpression: String, headers: Map<String, String>) {
        if (headers.isEmpty()) {
            return
        }
        val variableName = "expected_headers"
        rustWriter.withBlock("let $variableName = [", "];") {
            writeWithNoFormatting(
                headers.entries.joinToString(",") {
                    "(${it.key.dq()}, ${it.value.dq()})"
                }
            )
        }
        assertOk(rustWriter) {
            write(
                "#T($actualExpression, $variableName)",
                RuntimeType.ProtocolTestHelper(codegenContext.runtimeConfig, "validate_headers")
            )
        }
    }

    private fun basicCheck(
        params: List<String>,
        rustWriter: RustWriter,
        expectedVariableName: String,
        actualExpression: String,
        checkFunction: String
    ) {
        if (params.isEmpty()) {
            return
        }
        rustWriter.withBlock("let $expectedVariableName = ", ";") {
            strSlice(this, params)
        }
        assertOk(rustWriter) {
            write(
                "#T($actualExpression, $expectedVariableName)",
                RuntimeType.ProtocolTestHelper(codegenContext.runtimeConfig, checkFunction)
            )
        }
    }

    /**
     * wraps `inner` in a call to `aws_smithy_protocol_test::assert_ok`, a convenience wrapper
     * for pretty prettying protocol test helper results
     */
    private fun assertOk(rustWriter: RustWriter, inner: RustWriter.() -> Unit) {
        rustWriter.write("#T(", RuntimeType.ProtocolTestHelper(codegenContext.runtimeConfig, "assert_ok"))
        inner(rustWriter)
        rustWriter.write(");")
    }

    private fun strSlice(writer: RustWriter, args: List<String>) {
        writer.withBlock("&[", "]") {
            write(args.joinToString(",") { it.dq() })
        }
    }

    companion object {
        sealed class Action {
            object Request : Action()
            object Response : Action()
        }

        data class FailingTest(val service: String, val id: String, val action: Action)

        // These tests fail due to shortcomings in our implementation.
        // These could be configured via runtime configuration, but since this won't be long-lasting,
        // it makes sense to do the simplest thing for now.
        // The test will _fail_ if these pass, so we will discover & remove if we fix them by accident
        private val JsonRpc10 = "aws.protocoltests.json10#JsonRpc10"
        private val AwsJson11 = "aws.protocoltests.json#JsonProtocol"
        private val RestJson = "aws.protocoltests.restjson#RestJson"
        private val RestXml = "aws.protocoltests.restxml#RestXml"
        private val AwsQuery = "aws.protocoltests.query#AwsQuery"
        private val Ec2Query = "aws.protocoltests.ec2#AwsEc2"
        private val ExpectFail = setOf<FailingTest>(
            // Headers.
            FailingTest(RestJson, "RestJsonHttpWithHeadersButNoPayload", Action.Request),
            FailingTest(RestJson, "RestJsonHttpPrefixHeadersArePresent", Action.Request),
            FailingTest(RestJson, "RestJsonHttpPrefixHeadersAreNotPresent", Action.Request),
            FailingTest(RestJson, "RestJsonSupportsNaNFloatHeaderInputs", Action.Request),
            FailingTest(RestJson, "RestJsonInputAndOutputWithQuotedStringHeaders", Action.Response),

<<<<<<< HEAD
            FailingTest(RestJson, "RestJsonOutputUnionWithUnitMember", Action.Response),
=======
            FailingTest(RestJson, "RestJsonEmptyInputAndEmptyOutput", Action.Response),
>>>>>>> f76bc159
            FailingTest(RestJson, "RestJsonUnitInputAndOutputNoOutput", Action.Response),
            FailingTest(RestJson, "RestJsonSupportsNaNFloatQueryValues", Action.Request),
            FailingTest(RestJson, "DocumentTypeAsPayloadOutput", Action.Response),
            FailingTest(RestJson, "DocumentTypeAsPayloadOutputString", Action.Response),
            FailingTest(RestJson, "RestJsonEndpointTrait", Action.Request),
            FailingTest(RestJson, "RestJsonEndpointTraitWithHostLabel", Action.Request),
            FailingTest(RestJson, "RestJsonInvalidGreetingError", Action.Response),
            FailingTest(RestJson, "RestJsonComplexErrorWithNoMessage", Action.Response),
            FailingTest(RestJson, "RestJsonFooErrorUsingCode", Action.Response),
            FailingTest(RestJson, "RestJsonFooErrorUsingCodeAndNamespace", Action.Response),
            FailingTest(RestJson, "RestJsonFooErrorUsingCodeUriAndNamespace", Action.Response),
            FailingTest(RestJson, "RestJsonFooErrorWithDunderType", Action.Response),
            FailingTest(RestJson, "RestJsonFooErrorWithDunderTypeAndNamespace", Action.Response),
            FailingTest(RestJson, "RestJsonFooErrorWithDunderTypeUriAndNamespace", Action.Response),
            FailingTest(RestJson, "EnumPayloadResponse", Action.Response),
            FailingTest(RestJson, "RestJsonHttpPayloadTraitsWithBlob", Action.Response),
            FailingTest(RestJson, "RestJsonHttpPayloadTraitsWithNoBlobBody", Action.Response),
            FailingTest(RestJson, "RestJsonHttpPayloadTraitsWithMediaTypeWithBlob", Action.Response),
            FailingTest(RestJson, "RestJsonHttpPayloadWithStructure", Action.Response),
            FailingTest(RestJson, "RestJsonSupportsNaNFloatLabels", Action.Request),
            FailingTest(RestJson, "StringPayloadResponse", Action.Response),
            FailingTest(RestJson, "RestJsonNoInputAndNoOutput", Action.Response),
<<<<<<< HEAD
            FailingTest(RestJson, "RestJsonRecursiveShapes", Action.Response),
=======
            FailingTest(RestJson, "RestJsonNoInputAndOutputWithJson", Action.Response),
>>>>>>> f76bc159
            FailingTest(RestJson, "RestJsonSupportsNaNFloatInputs", Action.Request),
            FailingTest(RestJson, "RestJsonStreamingTraitsRequireLengthWithBlob", Action.Response),
            FailingTest(RestJson, "RestJsonHttpWithEmptyBlobPayload", Action.Request),
            FailingTest(RestJson, "RestJsonHttpWithEmptyStructurePayload", Action.Request),

            FailingTest("com.amazonaws.s3#AmazonS3", "GetBucketLocationUnwrappedOutput", Action.Response),
            FailingTest("com.amazonaws.s3#AmazonS3", "S3DefaultAddressing", Action.Request),
            FailingTest("com.amazonaws.s3#AmazonS3", "S3VirtualHostAddressing", Action.Request),
            FailingTest("com.amazonaws.s3#AmazonS3", "S3PathAddressing", Action.Request),
            FailingTest("com.amazonaws.s3#AmazonS3", "S3VirtualHostDualstackAddressing", Action.Request),
            FailingTest("com.amazonaws.s3#AmazonS3", "S3VirtualHostAccelerateAddressing", Action.Request),
            FailingTest("com.amazonaws.s3#AmazonS3", "S3VirtualHostDualstackAccelerateAddressing", Action.Request),
            FailingTest("com.amazonaws.s3#AmazonS3", "S3OperationAddressingPreferred", Action.Request),
        )
        private val RunOnly: Set<String>? = null

        // These tests are not even attempted to be generated, either because they will not compile
        // or because they are flaky
        private val DisableTests = setOf<String>()

        private fun fixRestJsonSupportsNaNFloatQueryValues(testCase: HttpRequestTestCase): HttpRequestTestCase {
            // TODO This test does not pass, even after fixing it with this function, because, in IEEE 754 floating
            // point numbers, `NaN` is not equal to any other floating point number, even itself! So we can't compare it
            // to any "expected" value.
            // Reference: https://doc.rust-lang.org/std/primitive.f32.html
            // Request for guidance about this test to Smithy team: https://github.com/awslabs/smithy/pull/1040#discussion_r780418707
            val params = Node.parse(
                """
                {
                    "queryFloat": "NaN",
                    "queryDouble": "NaN",
                    "queryParamsMapOfStringList": {
                        "Float": ["NaN"],
                        "Double": ["NaN"]
                    }
                }
                """.trimIndent()
            ).asObjectNode().get()

            return testCase.toBuilder().params(params).build()
        }
        private fun fixRestJsonSupportsInfinityFloatQueryValues(testCase: HttpRequestTestCase): HttpRequestTestCase =
            testCase.toBuilder().params(
                Node.parse(
                    """
                    {
                        "queryFloat": "Infinity",
                        "queryDouble": "Infinity",
                        "queryParamsMapOfStringList": {
                            "Float": ["Infinity"],
                            "Double": ["Infinity"]
                        }
                    }
                    """.trimMargin()
                ).asObjectNode().get()
            ).build()
        private fun fixRestJsonSupportsNegativeInfinityFloatQueryValues(testCase: HttpRequestTestCase): HttpRequestTestCase =
            testCase.toBuilder().params(
                Node.parse(
                    """
                    {
                        "queryFloat": "-Infinity",
                        "queryDouble": "-Infinity",
                        "queryParamsMapOfStringList": {
                            "Float": ["-Infinity"],
                            "Double": ["-Infinity"]
                        }
                    }
                    """.trimMargin()
                ).asObjectNode().get()
            ).build()
        private fun fixRestJsonAllQueryStringTypes(testCase: HttpRequestTestCase): HttpRequestTestCase =
            testCase.toBuilder().params(
                Node.parse(
                    """
                    {
                        "queryString": "Hello there",
                        "queryStringList": ["a", "b", "c"],
                        "queryStringSet": ["a", "b", "c"],
                        "queryByte": 1,
                        "queryShort": 2,
                        "queryInteger": 3,
                        "queryIntegerList": [1, 2, 3],
                        "queryIntegerSet": [1, 2, 3],
                        "queryLong": 4,
                        "queryFloat": 1.1,
                        "queryDouble": 1.1,
                        "queryDoubleList": [1.1, 2.1, 3.1],
                        "queryBoolean": true,
                        "queryBooleanList": [true, false, true],
                        "queryTimestamp": 1,
                        "queryTimestampList": [1, 2, 3],
                        "queryEnum": "Foo",
                        "queryEnumList": ["Foo", "Baz", "Bar"],
                        "queryParamsMapOfStringList": {
                            "String": ["Hello there"],
                            "StringList": ["a", "b", "c"],
                            "StringSet": ["a", "b", "c"],
                            "Byte": ["1"],
                            "Short": ["2"],
                            "Integer": ["3"],
                            "IntegerList": ["1", "2", "3"],
                            "IntegerSet": ["1", "2", "3"],
                            "Long": ["4"],
                            "Float": ["1.1"],
                            "Double": ["1.1"],
                            "DoubleList": ["1.1", "2.1", "3.1"],
                            "Boolean": ["true"],
                            "BooleanList": ["true", "false", "true"],
                            "Timestamp": ["1970-01-01T00:00:01Z"],
                            "TimestampList": ["1970-01-01T00:00:01Z", "1970-01-01T00:00:02Z", "1970-01-01T00:00:03Z"],
                            "Enum": ["Foo"],
                            "EnumList": ["Foo", "Baz", "Bar"]
                        }
                    }
                    """.trimMargin()
                ).asObjectNode().get()
            ).build()
        private fun fixRestJsonQueryStringEscaping(testCase: HttpRequestTestCase): HttpRequestTestCase =
            testCase.toBuilder().params(
                Node.parse(
                    """
                    {
                        "queryString": "%:/?#[]@!${'$'}&'()*+,;=😹",
                        "queryParamsMapOfStringList": {
                            "String": ["%:/?#[]@!${'$'}&'()*+,;=😹"]
                        }
                    }
                    """.trimMargin()
                ).asObjectNode().get()
            ).build()
        // This test assumes that errors in responses are identified by an `X-Amzn-Errortype` header with the error shape name.
        // However, Smithy specifications for AWS protocols that serialize to JSON recommend that new server implementations
        // serialize error types using a `__type` field in the body.
        // Our implementation follows this recommendation, so we fix the test by removing the header and instead expecting
        // the error type to be in the body.
        private fun fixRestJsonEmptyComplexErrorWithNoMessage(testCase: HttpResponseTestCase): HttpResponseTestCase =
            testCase.toBuilder()
                .headers(emptyMap())
                .body("""{"__type":"ComplexError"}""")
                .build()

        // These are tests whose definitions in the `awslabs/smithy` repository are wrong.
        // This is because they have not been written from a server perspective, and as such the expected `params` field is incomplete.
        // TODO Contribute a PR to fix them upstream and remove them from this list once the fixes get published in the next Smithy release.
        private val BrokenRequestTests = mapOf(
            // https://github.com/awslabs/smithy/pull/1040
            Pair(RestJson, "RestJsonSupportsNaNFloatQueryValues") to ::fixRestJsonSupportsNaNFloatQueryValues,
            Pair(RestJson, "RestJsonSupportsInfinityFloatQueryValues") to ::fixRestJsonSupportsInfinityFloatQueryValues,
            Pair(RestJson, "RestJsonSupportsNegativeInfinityFloatQueryValues") to ::fixRestJsonSupportsNegativeInfinityFloatQueryValues,
            Pair(RestJson, "RestJsonAllQueryStringTypes") to ::fixRestJsonAllQueryStringTypes,
            Pair(RestJson, "RestJsonQueryStringEscaping") to ::fixRestJsonQueryStringEscaping,
        )

        private val BrokenResponseTests = mapOf(
            Pair(RestJson, "RestJsonEmptyComplexErrorWithNoMessage") to ::fixRestJsonEmptyComplexErrorWithNoMessage,
        )
    }
}<|MERGE_RESOLUTION|>--- conflicted
+++ resolved
@@ -508,11 +508,6 @@
             FailingTest(RestJson, "RestJsonSupportsNaNFloatHeaderInputs", Action.Request),
             FailingTest(RestJson, "RestJsonInputAndOutputWithQuotedStringHeaders", Action.Response),
 
-<<<<<<< HEAD
-            FailingTest(RestJson, "RestJsonOutputUnionWithUnitMember", Action.Response),
-=======
-            FailingTest(RestJson, "RestJsonEmptyInputAndEmptyOutput", Action.Response),
->>>>>>> f76bc159
             FailingTest(RestJson, "RestJsonUnitInputAndOutputNoOutput", Action.Response),
             FailingTest(RestJson, "RestJsonSupportsNaNFloatQueryValues", Action.Request),
             FailingTest(RestJson, "DocumentTypeAsPayloadOutput", Action.Response),
@@ -535,11 +530,6 @@
             FailingTest(RestJson, "RestJsonSupportsNaNFloatLabels", Action.Request),
             FailingTest(RestJson, "StringPayloadResponse", Action.Response),
             FailingTest(RestJson, "RestJsonNoInputAndNoOutput", Action.Response),
-<<<<<<< HEAD
-            FailingTest(RestJson, "RestJsonRecursiveShapes", Action.Response),
-=======
-            FailingTest(RestJson, "RestJsonNoInputAndOutputWithJson", Action.Response),
->>>>>>> f76bc159
             FailingTest(RestJson, "RestJsonSupportsNaNFloatInputs", Action.Request),
             FailingTest(RestJson, "RestJsonStreamingTraitsRequireLengthWithBlob", Action.Response),
             FailingTest(RestJson, "RestJsonHttpWithEmptyBlobPayload", Action.Request),
